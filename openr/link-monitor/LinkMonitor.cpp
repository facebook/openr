--- conflicted
+++ resolved
@@ -279,7 +279,6 @@
                << nlSub.error();
   }
 
-<<<<<<< HEAD
   syncInterfaces();
 
   // Listen for messages from spark
@@ -398,8 +397,6 @@
         }
       }); // sparkReportSock_ callback
 
-=======
->>>>>>> 6c6b7036
   addSocket(
       fbzmq::RawZmqSocketPtr{*nlEventSub_}, ZMQ_POLLIN, [this](int) noexcept {
         VLOG(2) << "LinkMonitor: Netlink Platform message received....";
@@ -521,7 +518,6 @@
       std::chrono::duration_cast<std::chrono::seconds>(now.time_since_epoch())
           .count();
 
-<<<<<<< HEAD
   VLOG(2) << "LinkMonitor::neighborUpEvent called for '" << neighborAddrV6.str()
           << "', nodeName: '" << remoteNodeName << "'"
           << ", nodeIfName: '" << remoteIfName << "'";
@@ -533,8 +529,6 @@
           .c_str());
 
 
-=======
->>>>>>> 6c6b7036
   int64_t weight = 1;
   if (interfaces_.count(ifName)) {
     weight = interfaces_.at(ifName).getWeight();
