--- conflicted
+++ resolved
@@ -52,231 +52,7 @@
 #include <openr/prefix-manager/PrefixManager.h>
 #include <openr/spark/IoProvider.h>
 #include <openr/spark/Spark.h>
-<<<<<<< HEAD
-
-DEFINE_int32(
-    kvstore_pub_port,
-    60001,
-    "KvStore publisher port for emitting realtime key-value deltas");
-DEFINE_int32(kvstore_rep_port, 60002, "The port KvStore replier listens on");
-DEFINE_int32(
-    decision_pub_port,
-    60003,
-    "Decision publisher port for emitting realtime route-db updates");
-DEFINE_int32(decision_rep_port, 60004, "The port Decision replier listens on");
-DEFINE_int32(
-    link_monitor_pub_port, 60005, "The port link monitor publishes on");
-DEFINE_int32(
-    link_monitor_cmd_port,
-    60006,
-    "The port link monitor listens for commands on ");
-DEFINE_int32(monitor_pub_port, 60007, "The port monitor publishes on");
-DEFINE_int32(monitor_rep_port, 60008, "The port monitor replies on");
-DEFINE_int32(fib_rep_port, 60009, "The port fib replier listens on");
-DEFINE_int32(
-    health_checker_port,
-    60010,
-    "The port health checker sends and recvs udp pings on");
-DEFINE_int32(
-    prefix_manager_cmd_port,
-    60011,
-    "The port prefix manager receives commands on");
-DEFINE_int32(
-    health_checker_rep_port,
-    60012,
-    "The port Health Checker replier listens on");
-DEFINE_int32(
-    system_agent_port,
-    60099,
-    "Switch agent thrift service port for Platform programming.");
-DEFINE_int32(
-    fib_agent_port,
-    60100, // NOTE 100 is on purpose
-    "Switch agent thrift service port for FIB programming.");
-DEFINE_int32(
-    spark_mcast_port,
-    6666,
-    "Spark UDP multicast port for sending spark-hello messages.");
-DEFINE_string(
-    platform_pub_url,
-    "ipc:///tmp/platform-pub-url",
-    "Publisher URL for interface/address notifications");
-DEFINE_string(
-    domain,
-    "terragraph",
-    "Domain name associated with this OpenR. No adjacencies will be formed "
-    "to OpenR of other domains.");
-DEFINE_string(
-    chdir, "/tmp", "Change current directory to this after loading config");
-DEFINE_string(listen_addr, "*", "The IP address to bind to");
-DEFINE_string(
-    config_store_filepath,
-    "/tmp/aq_persistent_config_store.bin",
-    "File name where to persist OpenR's internal state across restarts");
-DEFINE_string(
-    node_name,
-    "node1",
-    "The name of current node (also serves as originator id");
-DEFINE_bool(
-    dryrun, true, "Run the process in dryrun mode. No FIB programming!");
-DEFINE_string(iface, "lo", "The iface to configure with the prefix");
-DEFINE_string(
-    prefix, "", "The prefix and loopback IP separated by comma for this node");
-DEFINE_string(
-    seed_prefix,
-    "",
-    "The seed prefix all subprefixes are to be allocated from. If empty, "
-    "it will be injected later together with allocated prefix length");
-DEFINE_bool(enable_prefix_alloc, false, "Enable automatic prefix allocation");
-DEFINE_int32(alloc_prefix_len, 128, "Allocated prefix length");
-DEFINE_bool(
-    set_loopback_address,
-    false,
-    "Set the IP addresses from supplied prefix param to loopback (/128)");
-DEFINE_bool(
-    override_loopback_global_addresses,
-    false,
-    "If enabled then all global addresses assigned on loopback will be flushed "
-    "whenever OpenR elects new prefix for node. Only effective when prefix "
-    "allocator is turned on and set_loopback_address is also turned on");
-DEFINE_string(
-    ifname_prefix,
-    "terra,nic1,nic2",
-    "A comma separated list of strings. Linux interface names with a prefix "
-    "matching at least one will be used for neighbor discovery, provided the "
-    "interface is not excluded by the flag ifname_regex_exclude");
-DEFINE_string(
-    ifname_regex_include,
-    "",
-    "A comma separated list of extended POSIX regular expressions. Linux "
-    "interface names containing a match (case insensitive) to at least one of "
-    "these and not excluded by the flag ifname_regex_exclude will be used for "
-    "neighbor discovery");
-DEFINE_string(
-    ifname_regex_exclude,
-    "",
-    "A comma separated list of extended POSIX regular expressions. Linux "
-    "interface names containing a match (case insensitive) to at least one of "
-    "these will not be used for neighbor discovery");
-DEFINE_string(
-    redistribute_ifnames,
-    "",
-    "The interface names who's prefixes we want to advertise");
-DEFINE_bool(enable_auth, false, "Enable known keys authentication in Spark");
-DEFINE_string(known_keys_file_path, "/tmp/known_keys.json", "Known keys file");
-DEFINE_string(
-    cert_file_path,
-    "/tmp/cert_node_1.json",
-    "my certificate file containing private & public key pair");
-DEFINE_bool(enable_encryption, false, "Encrypt traffic between AQ instances");
-DEFINE_bool(
-    use_rtt_metric,
-    true,
-    "Use dynamically learned RTT for interface metric values.");
-DEFINE_bool(
-    enable_full_mesh_reduction,
-    false,
-    "mesh reduction on full mesh topology to avoid duplicate flooding");
-DEFINE_bool(
-    enable_v4,
-    false,
-    "Enable v4 in OpenR for exchanging and programming v4 routes. Works only"
-    "when Switch FIB Agent is used for FIB programming. No NSS/Linux.");
-DEFINE_int32(
-    spark_hold_time_s,
-    18,
-    "How long (in seconds) to keep neighbor adjacency without receiving any"
-    "hello packets.");
-DEFINE_int32(
-    spark_keepalive_time_s,
-    2,
-    "Keep-alive message interval (in seconds) for spark hello message"
-    "exchanges. At most 2 hello message exchanges are required for graceful"
-    "restart.");
-DEFINE_int32(
-    spark_fastinit_keepalive_time_ms,
-    100,
-    "Fast initial keep alive time (in milliseconds)");
-DEFINE_int32(
-    health_checker_ping_interval_s,
-    10,
-    "Time interval (in seconds) to send health check pings to other nodes in"
-    "the network.");
-DEFINE_bool(
-    enable_health_checker,
-    false,
-    "If set, will send pings to other nodes in network at interval specified by"
-    "health_checker_ping_interval flag");
-DEFINE_int32(
-    health_check_option,
-    static_cast<uint32_t>(
-        openr::thrift::HealthCheckOption::PingNeighborOfNeighbor),
-    "Health check scenarios, default set as ping neighbor of neighbor");
-DEFINE_int32(
-    health_check_pct, 50, "Health check pct % of nodes in entire topology");
-DEFINE_bool(
-    enable_spark_signature,
-    false,
-    "Enable the spark packet signature. Disabling It can save you some "
-    "CPU cycles");
-DEFINE_bool(
-    enable_netlink_fib_handler,
-    false,
-    "If set, netlink fib handler will be started for route programming.");
-DEFINE_bool(
-    enable_netlink_system_handler,
-    true,
-    "If set, netlink system handler will be started");
-DEFINE_int32(
-    ip_tos,
-    openr::Constants::kIpTos,
-    "Mark control plane traffic with specified IP-TOS value. Set this to 0 "
-    "if you don't want to mark packets.");
-DEFINE_int32(
-    zmq_context_threads,
-    1,
-    "Number of ZMQ Context thread to use for IO processing.");
-DEFINE_int32(
-    link_flap_initial_backoff_ms,
-    1000,
-    "initial backoff to dampen link flaps (in seconds)");
-DEFINE_int32(
-    link_flap_max_backoff_ms,
-    60000,
-    "max backoff to dampen link flaps (in seconds)");
-DEFINE_bool(
-    enable_perf_measurement,
-    true,
-    "Enable performance measurement in network.");
-DEFINE_int32(
-    decision_debounce_min_ms,
-    10,
-    "Fast reaction time to update decision spf upon receiving adj db update "
-    "(in milliseconds)");
-DEFINE_int32(
-    decision_debounce_max_ms,
-    250,
-    "Decision debounce time to update spf in frequent adj db update "
-    "(in milliseconds)");
-DEFINE_string(
-    iosxr_slapi_ip,
-    "127.0.0.1",
-    "IP address of SL-API gRPC server running in IOS-XR for RIB programming");
-DEFINE_string(
-    iosxr_slapi_port,
-    "57777",
-    "gRPC TCP port for IOS-XR SL-API");
-DEFINE_bool(
-    enable_iosxrsl_fib_handler,
-    false,
-    "If set, iosxrsl RIB handler will be started for route programming.");
-DEFINE_bool(
-    enable_iosxrsl_system_handler,
-    false,
-    "If set, iosxrsl system (interface, bfd) handler will be started for route programming.");
-=======
 #include <openr/watchdog/Watchdog.h>
->>>>>>> 6c6b7036
 
 using namespace fbzmq;
 using namespace openr;
@@ -545,33 +321,57 @@
       nlEventLoop->run();
       LOG(INFO) << "NetlinkEvl thread got stopped.";
     });
-<<<<<<< HEAD
-    allThreads.emplace_back(std::move(fibThriftThread));
-  }
-
-  // Start NetlinkSystemHandler if specified
-  std::unique_ptr<apache::thrift::ThriftServer> netlinkSystemServer;
-  if (FLAGS_enable_netlink_system_handler) {
-    netlinkSystemServer = std::make_unique<apache::thrift::ThriftServer>();
-    auto systemThriftThread =
-        std::thread([&netlinkSystemServer, &context, &mainEventLoop]() {
-          folly::setThreadName("SystemService");
-          auto systemHandler = std::make_unique<NetlinkSystemHandler>(
-              context,
-              PlatformPublisherUrl{FLAGS_platform_pub_url},
-              &mainEventLoop);
-          netlinkSystemServer->setNWorkerThreads(1);
-          netlinkSystemServer->setNPoolThreads(1);
-          netlinkSystemServer->setPort(FLAGS_system_agent_port);
-          netlinkSystemServer->setInterface(std::move(systemHandler));
-
-          LOG(INFO) << "Starting NetlinkSystem server...";
-          netlinkSystemServer->serve();
-          LOG(INFO) << "NetlinkSystem server got stopped.";
-        });
-    allThreads.emplace_back(std::move(systemThriftThread));
-  }
-
+    nlEventLoop->waitUntilRunning();
+    allThreads.emplace_back(std::move(nlEvlThread));
+
+    if (FLAGS_enable_netlink_fib_handler) {
+      CHECK(thriftThreadMgr);
+
+      // Start NetlinkFibHandler if specified
+      netlinkFibServer = std::make_unique<apache::thrift::ThriftServer>();
+      netlinkFibServer->setIdleTimeout(Constants::kPlatformThriftIdleTimeout);
+      netlinkFibServer->setThreadManager(thriftThreadMgr);
+      netlinkFibServer->setNumIOWorkerThreads(1);
+      netlinkFibServer->setCpp2WorkerThreadName("FibTWorker");
+      netlinkFibServer->setPort(FLAGS_fib_handler_port);
+
+      netlinkFibServerThread = std::make_unique<std::thread>(
+          [&netlinkFibServer, &nlEventLoop, nlSocket]() {
+            folly::setThreadName("FibService");
+            auto fibHandler = std::make_shared<NetlinkFibHandler>(
+                nlEventLoop.get(), nlSocket);
+            netlinkFibServer->setInterface(std::move(fibHandler));
+
+            LOG(INFO) << "Starting NetlinkFib server...";
+            netlinkFibServer->serve();
+            LOG(INFO) << "NetlinkFib server got stopped.";
+          });
+    }
+
+    // Start NetlinkSystemHandler if specified
+    if (FLAGS_enable_netlink_system_handler) {
+      CHECK(thriftThreadMgr);
+      netlinkSystemServer = std::make_unique<apache::thrift::ThriftServer>();
+      netlinkSystemServer->setIdleTimeout(
+          Constants::kPlatformThriftIdleTimeout);
+      netlinkSystemServer->setThreadManager(thriftThreadMgr);
+      netlinkSystemServer->setNumIOWorkerThreads(1);
+      netlinkSystemServer->setCpp2WorkerThreadName("SystemTWorker");
+      netlinkSystemServer->setPort(FLAGS_system_agent_port);
+
+      netlinkSystemServerThread = std::make_unique<std::thread>(
+          [&netlinkSystemServer, &mainEventLoop, nlSocket]() {
+            folly::setThreadName("SystemService");
+            auto systemHandler = std::make_unique<NetlinkSystemHandler>(
+                &mainEventLoop, nlSocket);
+            netlinkSystemServer->setInterface(std::move(systemHandler));
+
+            LOG(INFO) << "Starting NetlinkSystem server...";
+            netlinkSystemServer->serve();
+            LOG(INFO) << "NetlinkSystem server got stopped.";
+          });
+    }
+  }
 
   // Start IosxrslFibHandler if specified
   std::unique_ptr<apache::thrift::ThriftServer> iosxrslFibServer;
@@ -606,67 +406,6 @@
       LOG(INFO) << "IOSXR-SL Fib server got stopped.";
     });
     allThreads.emplace_back(std::move(fibThriftThread));
-  }
-
-
-  folly::Optional<KeyPair> keyPair;
-  if (FLAGS_enable_auth) {
-    auto jsonSerializer = apache::thrift::SimpleJSONSerializer();
-    keyPair = loadKeyPairFromFile(FLAGS_cert_file_path, jsonSerializer);
-  } else {
-    keyPair = util::genKeyPair();
-=======
-    nlEventLoop->waitUntilRunning();
-    allThreads.emplace_back(std::move(nlEvlThread));
-
-    if (FLAGS_enable_netlink_fib_handler) {
-      CHECK(thriftThreadMgr);
-
-      // Start NetlinkFibHandler if specified
-      netlinkFibServer = std::make_unique<apache::thrift::ThriftServer>();
-      netlinkFibServer->setIdleTimeout(Constants::kPlatformThriftIdleTimeout);
-      netlinkFibServer->setThreadManager(thriftThreadMgr);
-      netlinkFibServer->setNumIOWorkerThreads(1);
-      netlinkFibServer->setCpp2WorkerThreadName("FibTWorker");
-      netlinkFibServer->setPort(FLAGS_fib_handler_port);
-
-      netlinkFibServerThread = std::make_unique<std::thread>(
-          [&netlinkFibServer, &nlEventLoop, nlSocket]() {
-            folly::setThreadName("FibService");
-            auto fibHandler = std::make_shared<NetlinkFibHandler>(
-                nlEventLoop.get(), nlSocket);
-            netlinkFibServer->setInterface(std::move(fibHandler));
-
-            LOG(INFO) << "Starting NetlinkFib server...";
-            netlinkFibServer->serve();
-            LOG(INFO) << "NetlinkFib server got stopped.";
-          });
-    }
-
-    // Start NetlinkSystemHandler if specified
-    if (FLAGS_enable_netlink_system_handler) {
-      CHECK(thriftThreadMgr);
-      netlinkSystemServer = std::make_unique<apache::thrift::ThriftServer>();
-      netlinkSystemServer->setIdleTimeout(
-          Constants::kPlatformThriftIdleTimeout);
-      netlinkSystemServer->setThreadManager(thriftThreadMgr);
-      netlinkSystemServer->setNumIOWorkerThreads(1);
-      netlinkSystemServer->setCpp2WorkerThreadName("SystemTWorker");
-      netlinkSystemServer->setPort(FLAGS_system_agent_port);
-
-      netlinkSystemServerThread = std::make_unique<std::thread>(
-          [&netlinkSystemServer, &mainEventLoop, nlSocket]() {
-            folly::setThreadName("SystemService");
-            auto systemHandler = std::make_unique<NetlinkSystemHandler>(
-                &mainEventLoop, nlSocket);
-            netlinkSystemServer->setInterface(std::move(systemHandler));
-
-            LOG(INFO) << "Starting NetlinkSystem server...";
-            netlinkSystemServer->serve();
-            LOG(INFO) << "NetlinkSystem server got stopped.";
-          });
-    }
->>>>>>> 6c6b7036
   }
 
   const MonitorSubmitUrl monitorSubmitUrl{
