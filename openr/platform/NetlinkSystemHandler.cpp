--- conflicted
+++ resolved
@@ -37,76 +37,9 @@
 
 NetlinkSystemHandler::~NetlinkSystemHandler() {}
 
-<<<<<<< HEAD
-// Private class for implementing NetlinkSystemHandler internals
-class NetlinkSystemHandler::NLSubscriberImpl final
-    : public NetlinkSubscriber::Handler {
- public:
-  NLSubscriberImpl(
-      fbzmq::Context& context,
-      const PlatformPublisherUrl& platformPublisherUrl,
-      fbzmq::ZmqEventLoop* zmqEventLoop)
-      : evl_(zmqEventLoop) {
-    CHECK(evl_) << "Invalid ZMQ Event loop handle";
-
-    platformPublisher_ =
-        std::make_unique<PlatformPublisher>(context, platformPublisherUrl);
-  }
-
-  ~NLSubscriberImpl() override = default;
-
-  // non-copyable object
-  NLSubscriberImpl(const NLSubscriberImpl&) = delete;
-  NLSubscriberImpl& operator=(const NLSubscriberImpl&) = delete;
-
-  folly::Future<folly::Unit> initNL();
-
-  folly::Future<std::unique_ptr<std::vector<thrift::Link>>> getAllLinks();
-
-  folly::Future<std::unique_ptr<std::vector<thrift::NeighborEntry>>>
-  getAllNeighbors();
-
-  folly::Future<folly::Unit> addNlNeighbor(const std::string&, const std::string&);
-  folly::Future<folly::Unit> delNlNeighbor(const std::string&, const std::string&);
- private:
-
-  void doInitNL();
-
-  // Called at init and then at periodic re-sync as a protection
-  // against missed netlink events
-  void updateNetlinkDb();
-
-  std::unique_ptr<std::vector<thrift::Link>> doGetAllLinks();
-
-  std::unique_ptr<std::vector<thrift::NeighborEntry>> doGetAllNeighbors();
-
-  // Override method for NetlinkSubscriber link/address/neighbor events
-  void linkEventFunc(const LinkEntry& linkEntry) override;
-  void addrEventFunc(const AddrEntry& addrEntry) override;
-  void neighborEventFunc(const NeighborEntry& neighborEntry) override;
-
-  fbzmq::ZmqEventLoop* evl_{nullptr};
-
-  // Interface/nextHop-IP => MacAddress mapping
-  Neighbors neighborDb_{};
-
-  // Interface/link name => link attributes mapping
-  Links linkDb_{};
-
-  // Periodic timer to resync NetlinkDb
-  std::unique_ptr<fbzmq::ZmqTimeout> netlinkDbResyncTimer_;
-
-  // Used to get neighbor entries from kernel
-  std::unique_ptr<NetlinkSubscriber> netlinkSubscriber_;
-
-  // Used to publish Netlink event
-  std::unique_ptr<PlatformPublisher> platformPublisher_;
-};
-=======
 folly::Future<std::unique_ptr<std::vector<thrift::Link>>>
 NetlinkSystemHandler::future_getAllLinks() {
   VLOG(3) << "Query links from Netlink according to link name";
->>>>>>> 6c6b7036
 
   folly::Promise<std::unique_ptr<std::vector<thrift::Link>>> promise;
   auto future = promise.getFuture();
@@ -159,123 +92,8 @@
   return future;
 }
 
-<<<<<<< HEAD
-folly::Future<folly::Unit>
-NetlinkSystemHandler::NLSubscriberImpl::addNlNeighbor(const std::string& if_name,
-                                                      const std::string& dest_addr) {
-  folly::Promise<folly::Unit> promise;
-  auto future = promise.getFuture();
-
-  VLOG(3) << "Adding Neighbor into the Kernel:"
-          << if_name
-          << dest_addr;
-  
-//  promise.setValue();
-//  return future;
-  // pass params by copy
-  evl_->runInEventLoop([this, promise = std::move(promise), if_name, dest_addr]() mutable {
-    try {
-//      if(!netlinkSubscriber_->addIpv6Neighbor(neighborEntry.ifName,
-//                    toBinaryAddress(neighborEntry.destination),
-//                    neighborEntry.linkAddress.toString(),
-//                    neighborEntry.isReachable)) {
-
-//      if(!netlinkSubscriber_->addIpv6Neighbor("Gi0_0_0_0", "fe80::a00:27ff:fe30:47a7")) {
-      if(!netlinkSubscriber_->addIpv6Neighbor(if_name, dest_addr)) {
-          promise.setValue();
-      } /*else {
-          throw std::runtime_error("Failed to add Neighbor through netlink");
-      }*/
-    } catch (std::exception const& ex) {
-      LOG(ERROR) << "Error while adding Neighbor into the Kernel";
-      promise.setException(ex);
-    }
-  });
-
-  return future;
-}
-
-folly::Future<folly::Unit>
-NetlinkSystemHandler::NLSubscriberImpl::delNlNeighbor(const std::string& if_name,
-                                                      const std::string& dest_addr) {
-  folly::Promise<folly::Unit> promise;
-  auto future = promise.getFuture();
-
-  VLOG(3) << "Adding Neighbor into the Kernel:"
-          << if_name
-          << dest_addr;
-
-//  promise.setValue();
-//  return future;
-  // pass params by copy
-  evl_->runInEventLoop([this, promise = std::move(promise), if_name, dest_addr]() mutable {
-    try {
-//      if(!netlinkSubscriber_->addIpv6Neighbor(neighborEntry.ifName,
-//                    toBinaryAddress(neighborEntry.destination),
-//                    neighborEntry.linkAddress.toString(),
-//                    neighborEntry.isReachable)) {
-
-//      if(!netlinkSubscriber_->addIpv6Neighbor("Gi0_0_0_0", "fe80::a00:27ff:fe30:47a7")) {
-        if(!netlinkSubscriber_->delIpv6Neighbor(if_name, dest_addr)) {
-          promise.setValue();
-      } /*else {
-          throw std::runtime_error("Failed to delete Neighbor through netlink");
-      }*/
-    } catch (std::exception const& ex) {
-      LOG(ERROR) << "Error while deleting Neighbor into the Kernel";
-      promise.setException(ex);
-    }
-  });
-
-  return future;
-}
-
-void
-NetlinkSystemHandler::NLSubscriberImpl::doInitNL() {
-  VLOG(2) << "Performing NL Init";
-
-  // We are the subscriber
-  // We need to create this here because we must be in zmqEventLoop for this
-  netlinkSubscriber_ = std::make_unique<NetlinkSubscriber>(evl_, this);
-
-  // Periodic re-sync of neighbor entries from netlink
-  netlinkDbResyncTimer_ = fbzmq::ZmqTimeout::make(evl_, [this]() noexcept {
-    LOG(INFO) << "Re-syncing Netlink DB";
-    updateNetlinkDb();
-    LOG(INFO) << "Completed re-syncing Netlink DB from Netlink Subscriber";
-  });
-  netlinkDbResyncTimer_->scheduleTimeout(
-      kNetlinkDbResyncInterval, true /* is Periodic */);
-
-  updateNetlinkDb();
-}
-
-std::unique_ptr<std::vector<thrift::Link>>
-NetlinkSystemHandler::NLSubscriberImpl::doGetAllLinks() {
-  updateNetlinkDb();
-  auto linkDb = std::make_unique<std::vector<thrift::Link>>();
-
-  for (const auto link : linkDb_) {
-    thrift::Link linkEntry;
-    linkEntry.ifName = link.first;
-    linkEntry.ifIndex = link.second.ifIndex;
-    linkEntry.isUp = link.second.isUp;
-    for (const auto network : link.second.networks) {
-      linkEntry.networks.push_back(thrift::IpPrefix(
-          FRAGILE, toBinaryAddress(network.first), network.second));
-    }
-    linkDb->push_back(linkEntry);
-  }
-  return linkDb;
-}
-
-std::unique_ptr<std::vector<thrift::NeighborEntry>>
-NetlinkSystemHandler::NLSubscriberImpl::doGetAllNeighbors() {
-  updateNetlinkDb();
-=======
 std::unique_ptr<std::vector<openr::thrift::NeighborEntry>>
 NetlinkSystemHandler::doGetAllNeighbors() {
->>>>>>> 6c6b7036
   auto neighborDb = std::make_unique<std::vector<thrift::NeighborEntry>>();
   const auto& neighbors = netlinkSocket_->getAllReachableNeighbors().get();
 
@@ -439,25 +257,4 @@
       .get();
 }
 
-<<<<<<< HEAD
-folly::Future<folly::Unit> 
-NetlinkSystemHandler::future_addNlNeighbor(std::unique_ptr<std::string> ifName, 
-                                           std::unique_ptr<std::string> destAddr) {
-  VLOG(3) << "Send a request to add IPv6 neighbor to kernel via Netlink";
-
-  auto future = nlImpl_->addNlNeighbor(*ifName, *destAddr);
-  return future;
-}
-
-folly::Future<folly::Unit>
-NetlinkSystemHandler::future_delNlNeighbor(std::unique_ptr<std::string> ifName,
-                                           std::unique_ptr<std::string> destAddr) {
-  VLOG(3) << "Send a request to delete IPv6 neighbor to kernel via Netlink";
-
-  auto future = nlImpl_->delNlNeighbor(*ifName, *destAddr);
-  return future;
-}
-
-=======
->>>>>>> 6c6b7036
 } // namespace openr